--- conflicted
+++ resolved
@@ -95,9 +95,5 @@
                     self.immediate = False
                     self.dashargs.append(stripped)
             elif not filled:
-<<<<<<< HEAD
-                self.funcargs.append(self.cast_val(arg))
-=======
                 self.immediate = False
-                self.funcargs.append(arg)
->>>>>>> 8face8df
+                self.funcargs.append(self.cast_val(arg))